--- conflicted
+++ resolved
@@ -135,8 +135,7 @@
     }
   }
 
-<<<<<<< HEAD
-// Removed this test as default timeout is now too large
+// Commented this test as default timeout is now too large
 //  @Test
 //  public void testTimeoutDefault() {
 //    long start = System.currentTimeMillis();
@@ -152,8 +151,7 @@
 //    }
 //  }
 
-=======
->>>>>>> 2ce7fa49
+
   @Test
   public void testFailFromOtherThread() {
     String msg = "too many aardvarks!";
