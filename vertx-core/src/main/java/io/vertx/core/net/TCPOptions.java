--- conflicted
+++ resolved
@@ -21,7 +21,6 @@
 /**
  * @author <a href="http://tfox.org">Tim Fox</a>
  */
-<<<<<<< HEAD
 public interface TCPOptions<T extends TCPOptions> extends NetworkOptions<T> {
 
   boolean isTcpNoDelay();
@@ -53,191 +52,10 @@
   T setTrustStoreOptions(TrustStoreOptions trustStore);
 
   T addEnabledCipherSuite(String suite);
-=======
-@VertxGen
-public class TCPOptions extends NetworkOptions {
-
-  // TCP stuff
-  private static SocketDefaults SOCK_DEFAULTS = SocketDefaults.instance;
-
-  private static final boolean DEFAULT_TCPNODELAY = true;
-  private static final boolean DEFAULT_TCPKEEPALIVE = SOCK_DEFAULTS.isTcpKeepAlive();
-  private static final int DEFAULT_SOLINGER = SOCK_DEFAULTS.getSoLinger();
-
-  private int idleTimeout;
-  private boolean tcpNoDelay = DEFAULT_TCPNODELAY;
-  private boolean tcpKeepAlive = DEFAULT_TCPKEEPALIVE;
-  private int soLinger = DEFAULT_SOLINGER;
-  private boolean usePooledBuffers;
-  
-  // SSL stuff
-
-  private boolean ssl;
-  private String keyStorePath;
-  private String keyStorePassword;
-  private String trustStorePath;
-  private String trustStorePassword;
-  private Set<String> enabledCipherSuites;
-
-  public TCPOptions(TCPOptions other) {
-    super(other);
-    this.idleTimeout = other.idleTimeout;
-    this.tcpNoDelay = other.tcpNoDelay;
-    this.tcpKeepAlive = other.tcpKeepAlive;
-    this.soLinger = other.soLinger;
-    this.usePooledBuffers = other.usePooledBuffers;
-    this.ssl = other.ssl;
-    this.keyStorePath = other.keyStorePath;
-    this.keyStorePassword = other.keyStorePassword;
-    this.trustStorePath = other.trustStorePath;
-    this.trustStorePassword = other.trustStorePassword;
-    this.enabledCipherSuites = other.enabledCipherSuites == null ? null : new HashSet<>(other.enabledCipherSuites);
-  }
-
-  public TCPOptions(JsonObject json) {
-    super(json);
-    this.tcpNoDelay = json.getBoolean("tcpNoDelay", DEFAULT_TCPNODELAY);
-    this.tcpKeepAlive = json.getBoolean("tcpKeepAlive", DEFAULT_TCPKEEPALIVE);
-    this.soLinger = json.getInteger("soLinger", DEFAULT_SOLINGER);
-    this.usePooledBuffers = json.getBoolean("usePooledBuffers", false);
-    this.ssl = json.getBoolean("ssl", false);
-    this.keyStorePath = json.getString("keyStorePath", null);
-    this.keyStorePassword = json.getString("keyStorePassword", null);
-    this.trustStorePath = json.getString("trustStorePath", null);
-    this.trustStorePassword = json.getString("trustStorePassword", null);
-    JsonArray arr = json.getArray("enabledCipherSuites");
-    this.enabledCipherSuites = arr == null ? null : new HashSet<String>(arr.toList());
-  }
-
-  public TCPOptions() {
-    super();
-    tcpNoDelay = DEFAULT_TCPNODELAY;
-    tcpKeepAlive = DEFAULT_TCPKEEPALIVE;
-    soLinger = DEFAULT_SOLINGER;
-  }
-
-  /**
-   * The time (in seconds) to close an idle connection.
-   *
-   * Default is 0, meaning no user timeout.
-   *
-   * @return the idle timeout
-   * @see #setIdleTimeout(int)
-   */
-  public int getIdleTimeout() {
-    return idleTimeout;
-  }
-
-  /**
-   * Sets the amount of time (in seconds) to close an idle connection. An idle connection is
-   * determined by the amount of time it has not read or written any data.
-   *
-   * Default is 0, meaning no user timeout.
-   *
-   * @param idleTimeout the idle timeout
-   * @return this
-   */
-  public TCPOptions setIdleTimeout(int idleTimeout) {
-    this.idleTimeout = idleTimeout;
-    return this;
-  }
-
-  public boolean isTcpNoDelay() {
-    return tcpNoDelay;
-  }
-
-  public TCPOptions setTcpNoDelay(boolean tcpNoDelay) {
-    this.tcpNoDelay = tcpNoDelay;
-    return this;
-  }
-
-  public boolean isTcpKeepAlive() {
-    return tcpKeepAlive;
-  }
-
-  public TCPOptions setTcpKeepAlive(boolean tcpKeepAlive) {
-    this.tcpKeepAlive = tcpKeepAlive;
-    return this;
-  }
-
-  public int getSoLinger() {
-    return soLinger;
-  }
-
-  public TCPOptions setSoLinger(int soLinger) {
-    if (soLinger < 0) {
-      throw new IllegalArgumentException("soLinger must be >= 0");
-    }
-    this.soLinger = soLinger;
-    return this;
-  }
-
-  public boolean isUsePooledBuffers() {
-    return usePooledBuffers;
-  }
-
-  public TCPOptions setUsePooledBuffers(boolean usePooledBuffers) {
-    this.usePooledBuffers = usePooledBuffers;
-    return this;
-  }
-
-  public boolean isSsl() {
-    return ssl;
-  }
-
-  public TCPOptions setSsl(boolean ssl) {
-    this.ssl = ssl;
-    return this;
-  }
-
-  public String getKeyStorePath() {
-    return keyStorePath;
-  }
-
-  public TCPOptions setKeyStorePath(String keyStorePath) {
-    this.keyStorePath = keyStorePath;
-    return this;
-  }
-
-  public String getKeyStorePassword() {
-    return keyStorePassword;
-  }
-
-  public TCPOptions setKeyStorePassword(String keyStorePassword) {
-    this.keyStorePassword = keyStorePassword;
-    return this;
-  }
-
-  public String getTrustStorePath() {
-    return trustStorePath;
-  }
-
-  public TCPOptions setTrustStorePath(String trustStorePath) {
-    this.trustStorePath = trustStorePath;
-    return this;
-  }
-
-  public String getTrustStorePassword() {
-    return trustStorePassword;
-  }
-
-  public TCPOptions setTrustStorePassword(String trustStorePassword) {
-    this.trustStorePassword = trustStorePassword;
-    return this;
-  }
-
-  public TCPOptions addEnabledCipherSuite(String suite) {
-    if (enabledCipherSuites == null) {
-      enabledCipherSuites = new HashSet<>();
-    }
-    enabledCipherSuites.add(suite);
-    return this;
-  }
-
-  public Set<String> getEnabledCipherSuites() {
-    return enabledCipherSuites;
-  }
->>>>>>> 96dceab1
 
   Set<String> getEnabledCipherSuites();
+
+  T setIdleTimeout(int idleTimeout);
+
+  int getIdleTimeout();
 }