--- conflicted
+++ resolved
@@ -39,11 +39,8 @@
 
   private Map<Channel, ? super C> connectionMap;
   private boolean useCompression;
-<<<<<<< HEAD
+  private boolean useDecompression;
   private int compressionLevel = HttpServerOptions.DEFAULT_COMPRESSION_LEVEL;
-=======
-  private boolean useDecompression;
->>>>>>> faae0217
   private io.vertx.core.http.Http2Settings initialSettings;
   private Function<VertxHttp2ConnectionHandler<C>, C> connectionFactory;
   private boolean logEnabled;
@@ -79,7 +76,7 @@
     this.useDecompression = useDecompression;
     return this;
   }
-
+  
   VertxHttp2ConnectionHandlerBuilder<C> connectionFactory(Function<VertxHttp2ConnectionHandler<C>, C> connectionFactory) {
     this.connectionFactory = connectionFactory;
     return this;
